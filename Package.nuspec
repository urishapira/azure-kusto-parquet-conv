<?xml version="1.0"?>
<package >
  <metadata>
    <id>pq2json</id>
<<<<<<< HEAD
    <version>0.1.16</version>
=======
    <version>0.1.18</version>
>>>>>>> 4fa4174b
    <authors>Evgeney Ryzhyk</authors>
    <owners>Evgeney Ryzhyk</owners>
    <license type="expression">MIT</license>
    <projectUrl>https://github.com/Azure/azure-kusto-parquet-conv</projectUrl>
    <requireLicenseAcceptance>false</requireLicenseAcceptance>
    <description>Parquet to JSON (line delimited) converter tool.</description>
    <releaseNotes>Updated arrow - Parquet library version</releaseNotes>
    <copyright>Copyright 2020</copyright>
    <tags></tags>
    <dependencies></dependencies>
  </metadata>
  <files>
      <file src="target\release\pq2json.exe" target="tools\x64" />
  </files>
</package><|MERGE_RESOLUTION|>--- conflicted
+++ resolved
@@ -2,11 +2,7 @@
 <package >
   <metadata>
     <id>pq2json</id>
-<<<<<<< HEAD
-    <version>0.1.16</version>
-=======
-    <version>0.1.18</version>
->>>>>>> 4fa4174b
+    <version>0.1.20</version>
     <authors>Evgeney Ryzhyk</authors>
     <owners>Evgeney Ryzhyk</owners>
     <license type="expression">MIT</license>
